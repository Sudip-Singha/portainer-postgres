# Cloudinovasi UI for Docker

This UI is dedicated to CloudInovasi internal usage.

A fork of the amazing UI for Docker by Michael Crosby and Kevan Ahlquist (https://github.com/kevana/ui-for-docker) using the rdash-angular theme (https://github.com/rdash/rdash-angular).

![Dashboard](/dashboard.png)

UI For Docker is a web interface for the Docker Remote API.  The goal is to provide a pure client side implementation so it is effortless to connect and manage docker.

## Goals
* Minimal dependencies - I really want to keep this project a pure html/js app.
* Consistency - The web UI should be consistent with the commands found on the docker CLI.

## Run

### Quickstart

1. Run: `docker run -d -p 9000:9000 --privileged -v /var/run/docker.sock:/var/run/docker.sock cloudinovasi/cloudinovasi-ui`

2. Open your browser to `http://<dockerd host ip>:9000`

Bind mounting the Unix socket into the UI For Docker container is much more secure than exposing your docker daemon over TCP.

The `--privileged` flag is required for hosts using SELinux.

### Specify socket to connect to Docker daemon

By default UI For Docker connects to the Docker daemon with`/var/run/docker.sock`. For this to work you need to bind mount the unix socket into the container with `-v /var/run/docker.sock:/var/run/docker.sock`.

You can use the `--host`, `-H` flags to change this socket:

```
# Connect to a tcp socket:
$ docker run -d -p 9000:9000 cloudinovasi/cloudinovasi-ui -H tcp://127.0.0.1:2375
```

```
# Connect to another unix socket:
$ docker run -d -p 9000:9000 cloudinovasi/cloudinovasi-ui -H unix:///path/to/docker.sock
```

### Swarm support

**Supported Swarm version: 1.2.3**

You can access a specific view for you Swarm cluster by defining the `--swarm` flag:

```
# Connect to a tcp socket and enable Swarm:
$ docker run -d -p 9000:9000 cloudinovasi/cloudinovasi-ui -H tcp://<SWARM_HOST>:<SWARM_PORT> --swarm
```

*NOTE*: Due to Swarm not exposing information in a machine readable way, the app is bound to a specific version of Swarm at the moment.

### Change address/port UI For Docker is served on
UI For Docker listens on port 9000 by default. If you run UI For Docker inside a container then you can bind the container's internal port to any external address and port:

```
# Expose UI For Docker on 10.20.30.1:80
$ docker run -d -p 10.20.30.1:80:9000 --privileged -v /var/run/docker.sock:/var/run/docker.sock cloudinovasi/cloudinovasi-ui
```

### Access a Docker engine protected via TLS

Ensure that you have access to the CA, the cert and the public key used to access your Docker engine.  

These files will need to be named `ca.pem`, `cert.pem` and `key.pem` respectively. Store them somewhere on your disk and mount a volume containing these files inside the UI container:

```
$ docker run -d -p 9000:9000 cloudinovasi/cloudinovasi-ui -v /path/to/certs:/certs -H https://my-docker-host.domain:2376 --tlsverify
```

You can also use the `--tlscacert`, `--tlscert` and `--tlskey` flags if you want to change the default path to the CA, certificate and key file respectively:

```
$ docker run -d -p 9000:9000 cloudinovasi/cloudinovasi-ui -v /path/to/certs:/certs -H https://my-docker-host.domain:2376 --tlsverify --tlscacert /certs/myCa.pem --tlscert /certs/myCert.pem --tlskey /certs/myKey.pem
```

*Note*: Replace `/path/to/certs` to the path to the certificate files on your disk.

### Hide containers with specific labels

You can hide specific containers in the containers view by using the `--hide-label` or `-l` options and specifying a label.

For example, take a container started with the label `owner=acme`:

```
$ docker run -d --label owner=acme nginx
```

You can hide it in the view by starting the ui with:

```
$ docker run -d -p 9000:9000 --privileged -v /var/run/docker.sock:/var/run/docker.sock cloudinovasi/cloudinovasi-ui -l owner=acme
```

### Custom Docker registries support

You can specify the support of others registries than DockerHub by using the `--registries` or `-r` options and specifying a registry using the format *REGISTRY_NAME=REGISTRY_ADDRESS*.

For example, if I want the registry 'myCustomRegistry' pointing to *myregistry.domain.com:5000* available in the UI:

```
$ docker run -d -p 9000:9000 --privileged -v /var/run/docker.sock:/var/run/docker.sock cloudinovasi/cloudinovasi-ui -r myCustomRegistry=myregistry.domain.com:5000
```

### Available options

The following options are available for the `ui-for-docker` binary:

<<<<<<< HEAD
* `--endpoint`, `-e`: Docker deamon endpoint (default: *"/var/run/docker.sock"*)
* `--bind`, `-p`: Address and port to serve UI For Docker (default: *":9000"*)
* `--data`, `-d`: Path to the data folder (default: *"."*)
* `--assets`, `-a`: Path to the assets (default: *"."*)
* `--swarm`, `-s`: Swarm cluster support (default: *false*)
* `--hide-label`, `-l`: Hide containers with a specific label in the UI (format *LABEL_NAME=LABEL_VALUE*)
* `--registries`, `-r`: Available registries in the UI (format *REGISTRY_NAME=REGISTRY_ADDRESS*)
=======
* `--host`, `-H`: Docker daemon endpoint (default: `"unix:///var/run/docker.sock"`)
* `--bind`, `-p`: Address and port to serve UI For Docker (default: `":9000"`)
* `--data`, `-d`: Path to the data folder (default: `"."`)
* `--assets`, `-a`: Path to the assets (default: `"."`)
* `--swarm`, `-s`: Swarm cluster support (default: `false`)
* `--hide-label`, `-l`: Hide containers with a specific label in the UI
* `--tlsverify`: TLS support (default: `false`)
* `--tlscacert`: Path to the CA (default `/certs/ca.pem`)
* `--tlscert`: Path to the TLS certificate file (default `/certs/cert.pem`)
* `--tlskey`: Path to the TLS key (default `/certs/key.pem`)
>>>>>>> f6226d19
<|MERGE_RESOLUTION|>--- conflicted
+++ resolved
@@ -109,23 +109,14 @@
 
 The following options are available for the `ui-for-docker` binary:
 
-<<<<<<< HEAD
-* `--endpoint`, `-e`: Docker deamon endpoint (default: *"/var/run/docker.sock"*)
-* `--bind`, `-p`: Address and port to serve UI For Docker (default: *":9000"*)
-* `--data`, `-d`: Path to the data folder (default: *"."*)
-* `--assets`, `-a`: Path to the assets (default: *"."*)
-* `--swarm`, `-s`: Swarm cluster support (default: *false*)
-* `--hide-label`, `-l`: Hide containers with a specific label in the UI (format *LABEL_NAME=LABEL_VALUE*)
-* `--registries`, `-r`: Available registries in the UI (format *REGISTRY_NAME=REGISTRY_ADDRESS*)
-=======
 * `--host`, `-H`: Docker daemon endpoint (default: `"unix:///var/run/docker.sock"`)
 * `--bind`, `-p`: Address and port to serve UI For Docker (default: `":9000"`)
 * `--data`, `-d`: Path to the data folder (default: `"."`)
 * `--assets`, `-a`: Path to the assets (default: `"."`)
 * `--swarm`, `-s`: Swarm cluster support (default: `false`)
-* `--hide-label`, `-l`: Hide containers with a specific label in the UI
+* `--registries`, `-r`: Available registries in the UI (format *REGISTRY_NAME=REGISTRY_ADDRESS*)
 * `--tlsverify`: TLS support (default: `false`)
 * `--tlscacert`: Path to the CA (default `/certs/ca.pem`)
 * `--tlscert`: Path to the TLS certificate file (default `/certs/cert.pem`)
 * `--tlskey`: Path to the TLS key (default `/certs/key.pem`)
->>>>>>> f6226d19
+* `--hide-label`, `-l`: Hide containers with a specific label in the UI