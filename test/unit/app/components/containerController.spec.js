describe('ContainerController', function () {
    var $scope, $httpBackend, mockContainer, $routeParams;

    beforeEach(module('dockerui'));


    beforeEach(inject(function ($rootScope, $controller, _$routeParams_) {

        $scope = $rootScope.$new();
        $routeParams = _$routeParams_;
        $controller('ContainerController', {
            $scope: $scope
        });

        angular.mock.inject(function (_$httpBackend_, _Container_) {
            mockContainer = _Container_;
            $httpBackend = _$httpBackend_;
        });
    }));

    function expectGetContainer() {
        $httpBackend.expectGET('dockerapi/containers/json').respond({
            'Created': 1421817232,
            'id': 'b17882378cee8ec0136f482681b764cca430befd52a9bfd1bde031f49b8bba9f',
            'Image': 'dockerui:latest',
            'Name': '/dockerui'
        });
    }

    it("a correct rename request to the Docker remote API", function () {

        $routeParams.id = 'b17882378cee8ec0136f482681b764cca430befd52a9bfd1bde031f49b8bba9f';
        $scope.container = {
            'Created': 1421817232,
            'id': 'b17882378cee8ec0136f482681b764cca430befd52a9bfd1bde031f49b8bba9f',
            'Image': 'dockerui:latest',
            'Name': '/dockerui'
        };
        $scope.container.newContainerName = "newName";

        var newContainerName = "newName";
        expectGetContainer();

<<<<<<< HEAD
        $httpBackend.expectGET('dockerapi/containers/changes').respond([{"Kind":1,"Path":"/docker.sock"}]);
=======
        $httpBackend.expectGET('dockerapi/containers/changes?').respond([{"Kind": 1, "Path": "/docker.sock"}]);
>>>>>>> 964eac6d

        $httpBackend.expectPOST('dockerapi/containers/' + $routeParams.id + '/rename?name=newName').
            respond({
                'name': newContainerName
            });

        $scope.renameContainer();

        $httpBackend.flush();
        expect($scope.container.Name).toBe(newContainerName);
        expect($scope.container.edit).toBeFalsy();
    });
});<|MERGE_RESOLUTION|>--- conflicted
+++ resolved
@@ -19,7 +19,7 @@
     }));
 
     function expectGetContainer() {
-        $httpBackend.expectGET('dockerapi/containers/json').respond({
+        $httpBackend.expectGET('dockerapi/containers/json?').respond({
             'Created': 1421817232,
             'id': 'b17882378cee8ec0136f482681b764cca430befd52a9bfd1bde031f49b8bba9f',
             'Image': 'dockerui:latest',
@@ -41,11 +41,7 @@
         var newContainerName = "newName";
         expectGetContainer();
 
-<<<<<<< HEAD
-        $httpBackend.expectGET('dockerapi/containers/changes').respond([{"Kind":1,"Path":"/docker.sock"}]);
-=======
         $httpBackend.expectGET('dockerapi/containers/changes?').respond([{"Kind": 1, "Path": "/docker.sock"}]);
->>>>>>> 964eac6d
 
         $httpBackend.expectPOST('dockerapi/containers/' + $routeParams.id + '/rename?name=newName').
             respond({
