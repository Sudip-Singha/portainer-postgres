--- conflicted
+++ resolved
@@ -27,18 +27,8 @@
 	return flags
 }
 
-<<<<<<< HEAD
-	settings := &portainer.Settings{
-		HiddenLabels:   *flags.Labels,
-		Logo:           *flags.Logo,
-		Authentication: !*flags.NoAuth,
-	}
-
-	fileService, err := file.NewService(*flags.Data, "")
-=======
 func initFileService(dataStorePath string) portainer.FileService {
 	fileService, err := file.NewService(dataStorePath, "")
->>>>>>> a7875812
 	if err != nil {
 		log.Fatal(err)
 	}
@@ -92,23 +82,10 @@
 	}
 }
 
-<<<<<<< HEAD
-	var jwtService portainer.JWTService
-	if !*flags.NoAuth {
-		jwtService, err = jwt.NewService()
-		if err != nil {
-			log.Fatal(err)
-		}
-=======
-func initActiveEndpointFromFirstEndpointInDatabase(endpointService portainer.EndpointService) {
-
-}
-
 func retrieveFirstEndpointFromDatabase(endpointService portainer.EndpointService) *portainer.Endpoint {
 	endpoints, err := endpointService.Endpoints()
 	if err != nil {
 		log.Fatal(err)
->>>>>>> a7875812
 	}
 	return &endpoints[0]
 }
@@ -157,19 +134,6 @@
 	activeEndpoint := initActiveEndpoint(store.EndpointService, flags)
 
 	var server portainer.Server = &http.Server{
-<<<<<<< HEAD
-		BindAddress:     *flags.Addr,
-		AssetsPath:      *flags.Assets,
-		Settings:        settings,
-		TemplatesURL:    *flags.Templates,
-		AuthDisabled:    *flags.NoAuth,
-		UserService:     store.UserService,
-		EndpointService: store.EndpointService,
-		CryptoService:   cryptoService,
-		JWTService:      jwtService,
-		FileService:     fileService,
-		ActiveEndpoint:  activeEndpoint,
-=======
 		BindAddress:        *flags.Addr,
 		AssetsPath:         *flags.Assets,
 		Settings:           settings,
@@ -182,7 +146,6 @@
 		JWTService:         jwtService,
 		FileService:        fileService,
 		ActiveEndpoint:     activeEndpoint,
->>>>>>> a7875812
 	}
 
 	log.Printf("Starting Portainer on %s", *flags.Addr)
